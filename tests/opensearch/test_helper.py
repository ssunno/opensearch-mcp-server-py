--- conflicted
+++ resolved
@@ -7,6 +7,7 @@
     GetShardsArgs,
     ListIndicesArgs,
     SearchIndexArgs,
+    AggregationArgs,
     baseToolArgs,
 )
 from unittest.mock import patch
@@ -17,14 +18,10 @@
         """Setup that runs before each test method."""
         from opensearch.helper import (
             get_index_mapping,
-<<<<<<< HEAD
-            search_index,
-            aggregation_search,
-=======
->>>>>>> a548fd94
             get_shards,
             list_indices,
             search_index,
+            aggregation_search,
         )
 
         # Store functions
@@ -180,123 +177,122 @@
             )
         assert str(exc_info.value) == 'Invalid query'
 
-<<<<<<< HEAD
-    @patch("opensearch.helper.initialize_client")
+    @patch('opensearch.client.initialize_client')
     def test_aggregation_search(self, mock_initialize_client):
         """Test aggregation_search function"""
         # Setup mock response
         mock_response = {
-            "aggregations": {
-                "price_stats": {
-                    "count": 1000,
-                    "min": 10.0,
-                    "max": 1000.0,
-                    "avg": 250.5,
-                    "sum": 250500.0,
+            'aggregations': {
+                'price_stats': {
+                    'count': 1000,
+                    'min': 10.0,
+                    'max': 1000.0,
+                    'avg': 250.5,
+                    'sum': 250500.0,
                 }
             },
-            "hits": {"total": {"value": 1000}},
+            'hits': {'total': {'value': 1000}},
         }
         mock_client = mock_initialize_client.return_value
         mock_client.search.return_value = mock_response
 
-        # Setup test query
-        test_query = {"aggs": {"price_stats": {"stats": {"field": "price"}}}}
-
-        # Execute
-        result = self.aggregation_search(
-            "https://test-opensearch-domain.com", "test-index", test_query
-        )
-
-        # Assert
-        assert result == mock_response
-        mock_initialize_client.assert_called_once_with(
-            "https://test-opensearch-domain.com"
-        )
+        # Setup test args
+        test_args = AggregationArgs(
+            index='test-index',
+            aggs={'price_stats': {'stats': {'field': 'price'}}},
+        )
+
+        # Execute
+        result = self.aggregation_search(test_args)
+
+        # Assert
+        assert result == mock_response
+        mock_initialize_client.assert_called_once_with(test_args)
 
         # Verify that optimizations were applied to the query
-        expected_query = test_query.copy()
-        expected_query["size"] = 0
-        expected_query["_source"] = False
-        expected_query["track_total_hits"] = False
-        expected_query["timeout"] = "30s"
+        expected_body = {
+            'aggs': {'price_stats': {'stats': {'field': 'price'}}},
+            'query': {'match_all': {}},
+            'size': 0,
+            '_source': False,
+            'track_total_hits': False,
+            'timeout': '30s',
+        }
 
         mock_client.search.assert_called_once_with(
-            index="test-index",
-            body=expected_query,
+            index='test-index',
+            body=expected_body,
             request_cache=True,
             allow_partial_search_results=False,
         )
 
-    @patch("opensearch.helper.initialize_client")
-    def test_aggregation_search_with_existing_size(self, mock_initialize_client):
-        """Test aggregation_search function when query already has size parameter"""
+    @patch('opensearch.client.initialize_client')
+    def test_aggregation_search_with_custom_query(self, mock_initialize_client):
+        """Test aggregation_search function with custom query"""
         # Setup mock response
         mock_response = {
-            "aggregations": {
-                "category_terms": {
-                    "buckets": [
-                        {"key": "electronics", "doc_count": 500},
-                        {"key": "clothing", "doc_count": 300},
+            'aggregations': {
+                'category_terms': {
+                    'buckets': [
+                        {'key': 'electronics', 'doc_count': 500},
+                        {'key': 'clothing', 'doc_count': 300},
                     ]
                 }
             },
-            "hits": {"total": {"value": 800}},
+            'hits': {'total': {'value': 800}},
         }
         mock_client = mock_initialize_client.return_value
         mock_client.search.return_value = mock_response
 
-        # Setup test query with existing size parameter
-        test_query = {
-            "size": 10,
-            "aggs": {"category_terms": {"terms": {"field": "category"}}},
-        }
-
-        # Execute
-        result = self.aggregation_search(
-            "https://test-opensearch-domain.com", "test-index", test_query
-        )
-
-        # Assert
-        assert result == mock_response
-        mock_initialize_client.assert_called_once_with(
-            "https://test-opensearch-domain.com"
-        )
-
-        # Verify that size was overridden to 0 and optimizations were applied
-        expected_query = test_query.copy()
-        expected_query["size"] = 0
-        expected_query["_source"] = False
-        expected_query["track_total_hits"] = False
-        expected_query["timeout"] = "30s"
+        # Setup test args with custom query
+        test_args = AggregationArgs(
+            index='test-index',
+            aggs={'category_terms': {'terms': {'field': 'category'}}},
+            query={'range': {'price': {'gte': 100}}},
+        )
+
+        # Execute
+        result = self.aggregation_search(test_args)
+
+        # Assert
+        assert result == mock_response
+        mock_initialize_client.assert_called_once_with(test_args)
+
+        # Verify that custom query and optimizations were applied
+        expected_body = {
+            'aggs': {'category_terms': {'terms': {'field': 'category'}}},
+            'query': {'range': {'price': {'gte': 100}}},
+            'size': 0,
+            '_source': False,
+            'track_total_hits': False,
+            'timeout': '30s',
+        }
 
         mock_client.search.assert_called_once_with(
-            index="test-index",
-            body=expected_query,
+            index='test-index',
+            body=expected_body,
             request_cache=True,
             allow_partial_search_results=False,
         )
 
-    @patch("opensearch.helper.initialize_client")
+    @patch('opensearch.client.initialize_client')
     def test_aggregation_search_error(self, mock_initialize_client):
         """Test aggregation_search error handling"""
         # Setup mock to raise exception
         mock_client = mock_initialize_client.return_value
-        mock_client.search.side_effect = Exception("Invalid aggregation query")
+        mock_client.search.side_effect = Exception('Invalid aggregation query')
 
         # Execute and assert
         with pytest.raises(Exception) as exc_info:
             self.aggregation_search(
-                "https://test-opensearch-domain.com",
-                "test-index",
-                {"aggs": {"invalid": "aggregation"}},
+                AggregationArgs(
+                    index='test-index',
+                    aggs={'invalid': 'aggregation'},
+                )
             )
-        assert str(exc_info.value) == "Invalid aggregation query"
-
-    @patch("opensearch.helper.initialize_client")
-=======
-    @patch('opensearch.client.initialize_client')
->>>>>>> a548fd94
+        assert str(exc_info.value) == 'Invalid aggregation query'
+
+    @patch('opensearch.client.initialize_client')
     def test_get_shards_error(self, mock_initialize_client):
         """Test get_shards error handling."""
         # Setup mock to raise exception
