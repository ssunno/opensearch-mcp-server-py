# Copyright OpenSearch Contributors
# SPDX-License-Identifier: Apache-2.0

<<<<<<< HEAD
from pydantic import BaseModel, Field
from opensearch.helper import (
    list_indices,
    get_index_mapping,
    search_index,
    get_shards,
    aggregation_search,
)
from typing import Any
import json
import os


class ListIndicesArgs(BaseModel):
    opensearch_url: str = os.getenv("OPENSEARCH_URL", "")


class GetIndexMappingArgs(BaseModel):
    index: str
    opensearch_url: str = os.getenv("OPENSEARCH_URL", "")


class SearchIndexArgs(BaseModel):
    index: str
    query: Any
    opensearch_url: str = os.getenv("OPENSEARCH_URL", "")


class AggregationArgs(BaseModel):
    """
    Arguments for executing aggregation queries on an OpenSearch index.
    """

    index: str = Field(
        ..., description="Name of the OpenSearch index to run the aggregation query on."
    )
    aggs: dict[str, Any] = Field(
        ...,
        description=(
            "Aggregations to compute, keyed by name. Common types: avg, sum, min, max, terms, histogram. "
            'You can nest aggregations. Example: {"avg_price": {"avg": {"field": "price"}}}'
            "This field is required."
        ),
    )
    query: dict[str, Any] = Field(
        default_factory=lambda: {"match_all": {}},
        description=(
            "Query DSL to filter documents before aggregation. Defaults to match all documents. "
            'Example: {"range": {"price": {"gte": 100}}}'
        ),
    )
    opensearch_url: str = Field(
        default=os.getenv("OPENSEARCH_URL", ""), description="OpenSearch cluster URL."
    )


class GetShardsArgs(BaseModel):
    index: str
    opensearch_url: str = os.getenv("OPENSEARCH_URL", "")
=======
import json
from .tool_params import (
    GetIndexMappingArgs,
    GetShardsArgs,
    ListIndicesArgs,
    SearchIndexArgs,
    baseToolArgs,
)
from .utils import is_tool_compatible
from opensearch.helper import (
    get_index_mapping,
    get_opensearch_version,
    get_shards,
    list_indices,
    search_index,
)


def check_tool_compatibility(tool_name: str, args: baseToolArgs = None):
    opensearch_version = get_opensearch_version(args)
    if not is_tool_compatible(opensearch_version, TOOL_REGISTRY[tool_name]):
        raise Exception(
            f'Tool {tool_name} is not supported for OpenSearch versions less than {TOOL_REGISTRY[tool_name]["min_version"]} and greater than {TOOL_REGISTRY[tool_name]["max_version"]}'
        )
>>>>>>> a548fd94


async def list_indices_tool(args: ListIndicesArgs) -> list[dict]:
    try:
        check_tool_compatibility('ListIndexTool', args)
        indices = list_indices(args)
        indices_text = '\n'.join(index['index'] for index in indices)

        # Return in MCP expected format
        return [{'type': 'text', 'text': indices_text}]
    except Exception as e:
        return [{'type': 'text', 'text': f'Error listing indices: {str(e)}'}]


async def get_index_mapping_tool(args: GetIndexMappingArgs) -> list[dict]:
    try:
        check_tool_compatibility('IndexMappingTool', args)
        mapping = get_index_mapping(args)
        formatted_mapping = json.dumps(mapping, indent=2)

        return [{'type': 'text', 'text': f'Mapping for {args.index}:\n{formatted_mapping}'}]
    except Exception as e:
        return [{'type': 'text', 'text': f'Error getting mapping: {str(e)}'}]


async def search_index_tool(args: SearchIndexArgs) -> list[dict]:
    try:
        check_tool_compatibility('SearchIndexTool', args)
        result = search_index(args)
        formatted_result = json.dumps(result, indent=2)

        return [
            {
                'type': 'text',
                'text': f'Search results from {args.index}:\n{formatted_result}',
            }
        ]
    except Exception as e:
        return [{'type': 'text', 'text': f'Error searching index: {str(e)}'}]


async def aggregation_tool(args: AggregationArgs) -> list[dict]:
    try:
        # Build the OpenSearch aggregation query body
        body = {"aggs": args.aggs}
        if args.query:
            body["query"] = args.query
        result = aggregation_search(args.opensearch_url, args.index, body)

        # Extract aggregation results from response
        aggregations = result.get("aggregations")
        return_msg = f"Aggregation results from {args.index}:\n{json.dumps(aggregations, indent=2)}"
        if not aggregations:
            return_msg = (
                f"No aggregation results found for index '{args.index}'. "
                "Please verify your aggregation query contains valid 'aggs' or 'aggregations' field."
            )
    except Exception as e:
        return_msg = f"Error executing aggregation query: {str(e)}"
    return [{"type": "text", "text": return_msg}]


async def get_shards_tool(args: GetShardsArgs) -> list[dict]:
    try:
        check_tool_compatibility('GetShardsTool', args)
        result = get_shards(args)

        if isinstance(result, dict) and 'error' in result:
            return [{'type': 'text', 'text': f'Error getting shards: {result["error"]}'}]
        formatted_text = 'index | shard | prirep | state | docs | store | ip | node\n'

        # Format each shard row
        for shard in result:
            formatted_text += f'{shard["index"]} | '
            formatted_text += f'{shard["shard"]} | '
            formatted_text += f'{shard["prirep"]} | '
            formatted_text += f'{shard["state"]} | '
            formatted_text += f'{shard["docs"]} | '
            formatted_text += f'{shard["store"]} | '
            formatted_text += f'{shard["ip"]} | '
            formatted_text += f'{shard["node"]}\n'

        return [{'type': 'text', 'text': formatted_text}]
    except Exception as e:
        return [{'type': 'text', 'text': f'Error getting shards information: {str(e)}'}]


# Registry of available OpenSearch tools with their metadata
TOOL_REGISTRY = {
    'ListIndexTool': {
        'description': 'Lists all indices in the OpenSearch cluster',
        'input_schema': ListIndicesArgs.model_json_schema(),
        'function': list_indices_tool,
        'args_model': ListIndicesArgs,
        'min_version': '1.0.0',
        'http_methods': 'GET',
    },
    'IndexMappingTool': {
        'description': 'Retrieves index mapping and setting information for an index in OpenSearch',
        'input_schema': GetIndexMappingArgs.model_json_schema(),
        'function': get_index_mapping_tool,
        'args_model': GetIndexMappingArgs,
        'http_methods': 'GET',
    },
    'SearchIndexTool': {
        'description': 'Searches an index using a query written in query domain-specific language (DSL) in OpenSearch',
        'input_schema': SearchIndexArgs.model_json_schema(),
        'function': search_index_tool,
        'args_model': SearchIndexArgs,
        'http_methods': 'GET, POST',
    },
<<<<<<< HEAD
    "AggregationTool": {
        "description": (
            "Executes aggregation queries (such as count, sum, avg, min, max, histogram) on an OpenSearch index. "
            "This tool returns only the aggregation results, not the matching documents. "
            "Ideal for questions that require aggregate insights rather than document details. "
        ),
        "input_schema": AggregationArgs.model_json_schema(),
        "function": aggregation_tool,
        "args_model": AggregationArgs,
    },
    "GetShardsTool": {
        "description": "Gets information about shards in OpenSearch",
        "input_schema": GetShardsArgs.model_json_schema(),
        "function": get_shards_tool,
        "args_model": GetShardsArgs,
=======
    'GetShardsTool': {
        'description': 'Gets information about shards in OpenSearch',
        'input_schema': GetShardsArgs.model_json_schema(),
        'function': get_shards_tool,
        'args_model': GetShardsArgs,
        'http_methods': 'GET',
>>>>>>> a548fd94
    },
}<|MERGE_RESOLUTION|>--- conflicted
+++ resolved
@@ -1,73 +1,13 @@
 # Copyright OpenSearch Contributors
 # SPDX-License-Identifier: Apache-2.0
 
-<<<<<<< HEAD
-from pydantic import BaseModel, Field
-from opensearch.helper import (
-    list_indices,
-    get_index_mapping,
-    search_index,
-    get_shards,
-    aggregation_search,
-)
-from typing import Any
-import json
-import os
-
-
-class ListIndicesArgs(BaseModel):
-    opensearch_url: str = os.getenv("OPENSEARCH_URL", "")
-
-
-class GetIndexMappingArgs(BaseModel):
-    index: str
-    opensearch_url: str = os.getenv("OPENSEARCH_URL", "")
-
-
-class SearchIndexArgs(BaseModel):
-    index: str
-    query: Any
-    opensearch_url: str = os.getenv("OPENSEARCH_URL", "")
-
-
-class AggregationArgs(BaseModel):
-    """
-    Arguments for executing aggregation queries on an OpenSearch index.
-    """
-
-    index: str = Field(
-        ..., description="Name of the OpenSearch index to run the aggregation query on."
-    )
-    aggs: dict[str, Any] = Field(
-        ...,
-        description=(
-            "Aggregations to compute, keyed by name. Common types: avg, sum, min, max, terms, histogram. "
-            'You can nest aggregations. Example: {"avg_price": {"avg": {"field": "price"}}}'
-            "This field is required."
-        ),
-    )
-    query: dict[str, Any] = Field(
-        default_factory=lambda: {"match_all": {}},
-        description=(
-            "Query DSL to filter documents before aggregation. Defaults to match all documents. "
-            'Example: {"range": {"price": {"gte": 100}}}'
-        ),
-    )
-    opensearch_url: str = Field(
-        default=os.getenv("OPENSEARCH_URL", ""), description="OpenSearch cluster URL."
-    )
-
-
-class GetShardsArgs(BaseModel):
-    index: str
-    opensearch_url: str = os.getenv("OPENSEARCH_URL", "")
-=======
 import json
 from .tool_params import (
     GetIndexMappingArgs,
     GetShardsArgs,
     ListIndicesArgs,
     SearchIndexArgs,
+    AggregationArgs,
     baseToolArgs,
 )
 from .utils import is_tool_compatible
@@ -77,6 +17,7 @@
     get_shards,
     list_indices,
     search_index,
+    aggregation_search,
 )
 
 
@@ -86,7 +27,6 @@
         raise Exception(
             f'Tool {tool_name} is not supported for OpenSearch versions less than {TOOL_REGISTRY[tool_name]["min_version"]} and greater than {TOOL_REGISTRY[tool_name]["max_version"]}'
         )
->>>>>>> a548fd94
 
 
 async def list_indices_tool(args: ListIndicesArgs) -> list[dict]:
@@ -130,23 +70,21 @@
 
 async def aggregation_tool(args: AggregationArgs) -> list[dict]:
     try:
-        # Build the OpenSearch aggregation query body
-        body = {"aggs": args.aggs}
-        if args.query:
-            body["query"] = args.query
-        result = aggregation_search(args.opensearch_url, args.index, body)
+        result = aggregation_search(args)
 
         # Extract aggregation results from response
-        aggregations = result.get("aggregations")
-        return_msg = f"Aggregation results from {args.index}:\n{json.dumps(aggregations, indent=2)}"
+        aggregations = result.get('aggregations')
+        return_msg = (
+            f'Aggregation results from {args.index}:\n{json.dumps(aggregations, indent=2)}'
+        )
         if not aggregations:
             return_msg = (
                 f"No aggregation results found for index '{args.index}'. "
                 "Please verify your aggregation query contains valid 'aggs' or 'aggregations' field."
             )
     except Exception as e:
-        return_msg = f"Error executing aggregation query: {str(e)}"
-    return [{"type": "text", "text": return_msg}]
+        return_msg = f'Error executing aggregation query: {str(e)}'
+    return [{'type': 'text', 'text': return_msg}]
 
 
 async def get_shards_tool(args: GetShardsArgs) -> list[dict]:
@@ -198,29 +136,22 @@
         'args_model': SearchIndexArgs,
         'http_methods': 'GET, POST',
     },
-<<<<<<< HEAD
-    "AggregationTool": {
-        "description": (
-            "Executes aggregation queries (such as count, sum, avg, min, max, histogram) on an OpenSearch index. "
-            "This tool returns only the aggregation results, not the matching documents. "
-            "Ideal for questions that require aggregate insights rather than document details. "
+    'AggregationTool': {
+        'description': (
+            'Executes aggregation queries (such as count, sum, avg, min, max, histogram) on an OpenSearch index. '
+            'This tool returns only the aggregation results, not the matching documents. '
+            'Ideal for questions that require aggregate insights rather than document details. '
         ),
-        "input_schema": AggregationArgs.model_json_schema(),
-        "function": aggregation_tool,
-        "args_model": AggregationArgs,
+        'input_schema': AggregationArgs.model_json_schema(),
+        'function': aggregation_tool,
+        'args_model': AggregationArgs,
+        'http_methods': 'GET, POST',
     },
-    "GetShardsTool": {
-        "description": "Gets information about shards in OpenSearch",
-        "input_schema": GetShardsArgs.model_json_schema(),
-        "function": get_shards_tool,
-        "args_model": GetShardsArgs,
-=======
     'GetShardsTool': {
         'description': 'Gets information about shards in OpenSearch',
         'input_schema': GetShardsArgs.model_json_schema(),
         'function': get_shards_tool,
         'args_model': GetShardsArgs,
         'http_methods': 'GET',
->>>>>>> a548fd94
     },
 }