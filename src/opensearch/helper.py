# Copyright OpenSearch Contributors
# SPDX-License-Identifier: Apache-2.0

import json
from semver import Version
from tools.tool_params import *


# List all the helper functions, these functions perform a single rest call to opensearch
# these functions will be used in tools folder to eventually write more complex tools
def list_indices(args: ListIndicesArgs) -> json:
    from .client import initialize_client

    client = initialize_client(args)
    response = client.cat.indices(format='json')
    return response


def get_index_mapping(args: GetIndexMappingArgs) -> json:
    from .client import initialize_client

    client = initialize_client(args)
    response = client.indices.get_mapping(index=args.index)
    return response


def search_index(args: SearchIndexArgs) -> json:
    from .client import initialize_client

    client = initialize_client(args)
    response = client.search(index=args.index, body=args.query)
    return response


<<<<<<< HEAD
def aggregation_search(opensearch_url: str, index: str, query: Any) -> json:
    """
    Execute optimized aggregation queries on OpenSearch index.
    This function is specifically designed for high-performance aggregation queries.

    Args:
        opensearch_url (str): The URL of the OpenSearch cluster
        index (str): The index name to search
        query (Any): The aggregation query (should contain 'aggs' field)

    Returns:
        json: The optimized aggregation results from OpenSearch
    """
    client = initialize_client(opensearch_url)

    # Ensure query is a dictionary for manipulation
    if isinstance(query, dict):
        optimized_query = query.copy()
    else:
        optimized_query = query

        # Apply essential aggregation optimizations
    if isinstance(optimized_query, dict):
        # Core performance optimizations
        optimized_query["size"] = 0  # No document results needed
        optimized_query["_source"] = False  # Reduce memory usage
        optimized_query["track_total_hits"] = False
        optimized_query["timeout"] = "30s"  # Prevent long-running queries

    # Execute with performance optimizations
    search_params = {
        "index": index,
        "body": optimized_query,
        "request_cache": True,
        "allow_partial_search_results": False,
    }

    response = client.search(**search_params)
    return response


def get_shards(opensearch_url: str, index: str) -> json:
    client = initialize_client(opensearch_url)
    response = client.cat.shards(index=index, format="json")
    return response
=======
def get_shards(args: GetShardsArgs) -> json:
    from .client import initialize_client
>>>>>>> a548fd94

    client = initialize_client(args)
    response = client.cat.shards(index=args.index, format='json')
    return response


def get_opensearch_version(args: baseToolArgs) -> Version:
    """Get the version of OpenSearch cluster.

    Returns:
        Version: The version of OpenSearch cluster (SemVer style)
    """
    from .client import initialize_client

    client = initialize_client(args)
    response = client.info()
    return Version.parse(response['version']['number'])<|MERGE_RESOLUTION|>--- conflicted
+++ resolved
@@ -4,6 +4,7 @@
 import json
 from semver import Version
 from tools.tool_params import *
+from typing import Any
 
 
 # List all the helper functions, these functions perform a single rest call to opensearch
@@ -32,56 +33,46 @@
     return response
 
 
-<<<<<<< HEAD
-def aggregation_search(opensearch_url: str, index: str, query: Any) -> json:
+def aggregation_search(args: AggregationArgs) -> json:
     """
     Execute optimized aggregation queries on OpenSearch index.
     This function is specifically designed for high-performance aggregation queries.
 
     Args:
-        opensearch_url (str): The URL of the OpenSearch cluster
-        index (str): The index name to search
-        query (Any): The aggregation query (should contain 'aggs' field)
+        args (AggregationArgs): The aggregation arguments containing cluster, index, and query info
 
     Returns:
         json: The optimized aggregation results from OpenSearch
     """
-    client = initialize_client(opensearch_url)
+    from .client import initialize_client
 
-    # Ensure query is a dictionary for manipulation
-    if isinstance(query, dict):
-        optimized_query = query.copy()
-    else:
-        optimized_query = query
+    client = initialize_client(args)
 
-        # Apply essential aggregation optimizations
-    if isinstance(optimized_query, dict):
-        # Core performance optimizations
-        optimized_query["size"] = 0  # No document results needed
-        optimized_query["_source"] = False  # Reduce memory usage
-        optimized_query["track_total_hits"] = False
-        optimized_query["timeout"] = "30s"  # Prevent long-running queries
+    # Build the OpenSearch aggregation query body
+    body = {'aggs': args.aggs}
+    if args.query:
+        body['query'] = args.query
+
+    # Apply essential aggregation optimizations
+    body['size'] = 0  # No document results needed
+    body['_source'] = False  # Reduce memory usage
+    body['track_total_hits'] = False
+    body['timeout'] = '30s'  # Prevent long-running queries
 
     # Execute with performance optimizations
     search_params = {
-        "index": index,
-        "body": optimized_query,
-        "request_cache": True,
-        "allow_partial_search_results": False,
+        'index': args.index,
+        'body': body,
+        'request_cache': True,
+        'allow_partial_search_results': False,
     }
 
     response = client.search(**search_params)
     return response
 
 
-def get_shards(opensearch_url: str, index: str) -> json:
-    client = initialize_client(opensearch_url)
-    response = client.cat.shards(index=index, format="json")
-    return response
-=======
 def get_shards(args: GetShardsArgs) -> json:
     from .client import initialize_client
->>>>>>> a548fd94
 
     client = initialize_client(args)
     response = client.cat.shards(index=args.index, format='json')
